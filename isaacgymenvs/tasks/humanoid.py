--- conflicted
+++ resolved
@@ -121,11 +121,7 @@
         self.init_summary_writer()
 
     def init_summary_writer(self):
-<<<<<<< HEAD
-        self.game_rewards = torch_ext.AverageMeter(1, 1000).to(self.device)
-=======
         self.game_rewards = torch_ext.AverageMeter(1, 500).to(self.device)
->>>>>>> b9cc5b00
         self.cumulative_rewards = torch.zeros(self.num_envs, dtype=torch.float, device=self.device)
         if self.print_eval_stats:                        
             from tensorboardX import SummaryWriter
@@ -241,11 +237,7 @@
         self.extremities = to_torch([5, 8], device=self.device, dtype=torch.long)
 
     def write_summary(self):
-<<<<<<< HEAD
-        if self.control_steps % 100:
-=======
         if self.control_steps % 1000:
->>>>>>> b9cc5b00
             mean_reward = self.game_rewards.get_mean() * 0.01
             # print(reset_env_ids, mean_reward, self.control_steps)
             self.eval_summaries.add_scalar("shaped_rewards", mean_reward, self.control_steps)
